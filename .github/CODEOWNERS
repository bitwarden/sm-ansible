# Please sort into logical groups with comment headers. Sort groups in order of specificity.
# For example, default owners should always be the first group.
# Sort lines alphabetically within these groups to avoid accidentally adding duplicates.
#
# https://docs.github.com/en/repositories/managing-your-repositorys-settings-and-features/customizing-your-repository/about-code-owners

# Default file owners
* @bitwarden/team-secrets-manager-dev

<<<<<<< HEAD
# BRE for release workflow changes
.github/workflows/publish-to-galaxy.yml @bitwarden/dept-bre
=======
# DevOps for Actions and other workflow changes
.github/workflows @bitwarden/dept-devops

# BRE Automations
galaxy.yml
>>>>>>> 68a63fa3
<|MERGE_RESOLUTION|>--- conflicted
+++ resolved
@@ -7,13 +7,8 @@
 # Default file owners
 * @bitwarden/team-secrets-manager-dev
 
-<<<<<<< HEAD
 # BRE for release workflow changes
 .github/workflows/publish-to-galaxy.yml @bitwarden/dept-bre
-=======
-# DevOps for Actions and other workflow changes
-.github/workflows @bitwarden/dept-devops
 
 # BRE Automations
-galaxy.yml
->>>>>>> 68a63fa3
+galaxy.yml