#!/usr/bin/env python

# (c) 2024, Bitwarden <hello@bitwarden.com>
# GNU General Public License v3.0+ (see COPYING or https://www.gnu.org/licenses/gpl-3.0.txt)

from __future__ import absolute_import, division, print_function

__metaclass__ = type

DOCUMENTATION = """
name: lookup
author:
  - Bitwarden (@bitwarden) <hello@bitwarden.com>
version_added: "1.0.0"
short_description: Lookup secrets from Bitwarden Secrets Manager
description:
  - This lookup returns a secret from Bitwarden Secrets Manager.
options:
  _terms:
    description: Secret ID to lookup
    required: True
  access_token:
    description: Access token to use
    default: $BWS_ACCESS_TOKEN
    env:
      - name: BWS_ACCESS_TOKEN
    required: True
    type: string
  base_url:
    description: Base url to use. If provided, api_url and identity_url will be ignored.
    default: https://vault.bitwarden.com
    required: False
    type: string
  api_url:
    description: API url to use. If provided, identity_url must also be provided.
    default: https://api.bitwarden.com
    required: False
    type: string
  identity_url:
    description: Identity url to use. If provided, api_url must also be provided.
    default: https://identity.bitwarden.com
    required: False
    type: string
  state_file_dir:
    description: Directory to store state file for authentication.
    default: ~/.config/bitwarden-sm-ansible
    required: False
    type: string
  field:
    description: Field to return from the secret.
    default: value
    required: False
    type: string
"""

EXAMPLES = """
- name: Lookup a secret
  ansible.builtin.debug:
    msg: "{{ lookup('bitwarden.secrets.lookup', 'cdc0a886-6ad6-4136-bfd4-b04f01149173') }}"
- name: Get the note value for a secret
  ansible.builtin.debug:
    msg: "{{ lookup('bitwarden.secrets.lookup', 'cdc0a886-6ad6-4136-bfd4-b04f01149173', field='note') }}"
- name: Lookup a secret using a custom access token
  ansible.builtin.debug:
    msg: "{{ lookup('bitwarden.secrets.lookup', 'cdc0a886-6ad6-4136-bfd4-b04f01149173', access_token='<your-access-token>') }}"
- name: Use a state file for authentication
  ansible.builtin.debug:
    msg: "{{ lookup('bitwarden.secrets.lookup', 'cdc0a886-6ad6-4136-bfd4-b04f01149173', state_file_dir='~/.config/bitwarden-sm-ansible') }}"
"""

RETURN = """
_list:
  description: Value of the secret
  type: list
  elements: str
"""

import base64
import os
from pathlib import Path
from urllib.parse import urlparse
import uuid

from ansible.errors import AnsibleError, AnsibleLookupError
from ansible.plugins.lookup import LookupBase
from ansible.utils.display import Display

display = Display()

try:
    from bitwarden_sdk import (
        BitwardenClient,
        DeviceType,
        client_settings_from_dict,
        SecretResponse,
    )
except ImportError as bitwarden_sdk:
    BW_SDK_IMPORT_ERROR = bitwarden_sdk
else:
    BW_SDK_IMPORT_ERROR = None

if BW_SDK_IMPORT_ERROR:
    raise AnsibleError(
        "The bitwarden.secrets.lookup plugin requires the following python modules: 'bitwarden-sdk'."
    )

# default URLs
BITWARDEN_BASE_URL: str = "https://vault.bitwarden.com"
BITWARDEN_API_URL: str = "https://api.bitwarden.com"
BITWARDEN_IDENTITY_URL: str = "https://identity.bitwarden.com"

# errors
NO_SECRET_ID_ERROR: str = "No secret ID provided"
API_IDENTITY_URL_ERROR: str = (
    "You must provide either a base_url, or an api_url AND identity_url. "
    "You provided: api_url: {}, identity_url: {}"
)
INVALID_FIELD_ERROR: str = (
    "Invalid field: '{}'. Update this value to be one of the following: "
    "id, organizationId, projectId, key, value, note, creationDate, revisionDate"
)
INVALID_SECRET_ID_ERROR: str = "Invalid secret ID, '{}'. The secret ID must be a UUID"
INVALID_URL_ERROR: str = (
    "URL must start with http:// or https://, the provided {} URL is: '{}'"
)
SECRET_LOOKUP_ERROR: str = (
    "The requested secret could not be found: '{}' "
    "Please ensure that the machine account has access to the secret UUID provided. "
    "Original error: {}"
)
STATE_FILE_DIR_ERROR: str = (
    "The state file directory specified could not be created: '{}' "
    "Please ensure that you have permission to create a directory at {}"
)
LOGIN_ACCESS_TOKEN_ERROR: str = "Failed to login with access token: '{}'"

# warnings
DEPRECATED_ACCESS_TOKEN_LOGIN_WARNING: str = (
    "Using older `access_token_login()` method. Please update to the latest version of bitwarden-sdk."
)


def is_url(url: str) -> bool:
    try:
        result: urlparse = urlparse(url)
        return all([result.scheme in ["http", "https"], result.netloc])
    except ValueError:
        return False


def is_valid_field(field: str) -> bool:
    valid_fields = [
        "id",
        "organizationId",
        "projectId",
        "key",
        "value",
        "note",
        "creationDate",
        "revisionDate",
    ]
    return field in valid_fields


def validate_url(url: str, url_type: str) -> None:
    if not is_url(url):
        raise AnsibleError(INVALID_URL_ERROR.format(url_type, url))


def create_state_dir(state_file_dir: str) -> Path:
    try:
        state_file_dir = os.path.expanduser(state_file_dir)
        display.vv(f"Creating state directory: {state_file_dir}")
        state_dir = Path(state_file_dir)
        state_dir.mkdir(parents=True, exist_ok=True)
        return state_dir
    except PermissionError:
        raise AnsibleError(
            f"You do not have permission to create a directory at {state_file_dir}"
        )
    except OSError as e:
        raise AnsibleError(f"Could not create directory: {e}")
    except Exception as e:
        raise AnsibleError(f"An unexpected error occurred: {e}")


class AccessTokenInvalidError(Exception):
    pass


class AccessToken:
    # pylint: disable=used-before-assignment
    def __init__(self, access_token: str):
        self._access_token = access_token
        self._access_token_version = None
        self._access_token_id = None
        self._client_secret = None
        self._encryption_key = None
        self._parse_access_token()

    # pylint: enable=used-before-assignment

    def _parse_access_token(self):
        if not self._access_token:
            display.error("No access token provided")
            raise AccessTokenInvalidError("No access token provided")
        try:
            first_part, encryption_key = self._access_token.split(":")
            version, access_token_id, client_secret = first_part.split(".")
        except ValueError:
            display.error("Invalid access token format")
            raise AccessTokenInvalidError("Invalid access token format")

        if version != "0":
            display.error("Wrong access token version")
            raise AccessTokenInvalidError("Wrong access token version")

        try:
            uuid.UUID(access_token_id)
        except ValueError:
            display.error("Invalid access token UUID")
            raise AccessTokenInvalidError("Invalid access token UUID")

        try:
            self._encryption_key = base64.b64decode(encryption_key)
        except ValueError:
            display.error(
                "Invalid access token encryption key. Should be base64-encoded"
            )
            raise AccessTokenInvalidError(
                "Invalid access token encryption key. Should be base64-encoded"
            )

        if len(self._encryption_key) != 16:
            display.error("Invalid base64 length for encryption key")
            raise AccessTokenInvalidError("Invalid base64 length for encryption key")

        self._access_token_version = version
        self._access_token_id = access_token_id
        self._client_secret = client_secret

    @property
    def access_token_version(self) -> str:
        return self._access_token_version

    @property
    def access_token_id(self) -> str:
        return self._access_token_id

    @property
    def client_secret(self) -> str:
        return self._client_secret

    @property
    def encryption_key(self) -> bytes:
        return self._encryption_key

    @property
    def str(self) -> str:
        return self._access_token

    def __str__(self) -> str:
        return self._access_token


class LookupModule(LookupBase):
    def run(self, terms, variables=None, **kwargs) -> list[str]:
        # Set the options
        self.set_options(var_options=variables, direct=kwargs)

        # Get the options
        if not terms:
            raise AnsibleError("No secret_id provided")
        secret_id = terms[0]
        self.validate_secret_id(secret_id)

        field = self.get_option("field") or "value"
        self.validate_field(field)

        base_url = self.get_option("base_url")
        api_url = self.get_option("api_url")
        identity_url = self.get_option("identity_url")
        base_url, api_url, identity_url = self.sanitize_urls(
            base_url, api_url, identity_url
        )
        api_url, identity_url = self.get_urls(base_url, api_url, identity_url)
        self.validate_urls(api_url, identity_url)

        access_token = AccessToken(
            self.get_option("access_token") or os.getenv("BWS_ACCESS_TOKEN")
        )
        state_file_dir = self.get_option("state_file_dir")

        display.vv(f"secret_id: {secret_id}")
        display.vv(f"field: {field}")
        display.vv(f"base_url: {base_url}")
        display.vv(f"api_url: {api_url}")
        display.vv(f"identity_url: {identity_url}")
        display.vv(f"state_file_dir: {state_file_dir}")

        return self.get_secret_data(
            access_token,
            secret_id,
            field,
            api_url,
            identity_url,
            state_file_dir,
        )

    @staticmethod
    def sanitize_urls(*args):
        sanitized_inputs = []
        for input_var in args:
            input_var = str(input_var).strip()
            input_var = input_var.rstrip("/")
            sanitized_inputs.append(input_var)
        return sanitized_inputs

    @staticmethod
    def get_urls(
        base_url: str = None, api_url: str = None, identity_url: str = None
    ) -> tuple[str, str]:
        if base_url != BITWARDEN_BASE_URL:
            api_url = f"{base_url}/api"
            identity_url = f"{base_url}/identity"
            return (api_url, identity_url)
        else:
            if (
                api_url != BITWARDEN_API_URL and identity_url == BITWARDEN_IDENTITY_URL
            ) or (
                api_url == BITWARDEN_API_URL and identity_url != BITWARDEN_IDENTITY_URL
            ):
                # unset the default URLs before throwing the error
                if api_url == BITWARDEN_API_URL:
                    api_url = None
                if identity_url == BITWARDEN_IDENTITY_URL:
                    identity_url = None
                raise AnsibleError(API_IDENTITY_URL_ERROR.format(api_url, identity_url))
            return (
                api_url,
                identity_url,
            )

    @staticmethod
    def validate_urls(api_url, identity_url) -> None:
        display.v("Parsing Bitwarden environment URL")
        validate_url(api_url, "API")
        validate_url(identity_url, "Identity")

    @staticmethod
    def validate_secret_id(secret_id) -> None:
        display.v("Parsing secret ID")
        try:
            uuid.UUID(secret_id)
        except ValueError as e:
            display.error(INVALID_SECRET_ID_ERROR.format(secret_id))
            raise AnsibleError(INVALID_SECRET_ID_ERROR.format(secret_id)) from e

    @staticmethod
    def validate_field(field) -> None:
        display.v("Validating field argument")
        if not is_valid_field(field):
            display.error(INVALID_FIELD_ERROR.format(field))
            raise AnsibleError(INVALID_FIELD_ERROR.format(field))

    @staticmethod
    def get_secret_data(
        access_token,
        secret_id,
        field,
        api_url,
        identity_url,
        state_file_dir,
    ) -> list[str]:
        display.v("Authenticating with Bitwarden")
        client: BitwardenClient = BitwardenClient(
            client_settings_from_dict(
                {
                    "apiUrl": api_url,
                    "deviceType": DeviceType.SDK,
                    "identityUrl": identity_url,
                    "userAgent": "bitwarden/sm-ansible",
                }
            )
        )

        try:
            state_dir = create_state_dir(state_file_dir)
            state_file = str(state_dir / access_token.access_token_id)
            display.vv(f"state_file: {state_file}")
<<<<<<< HEAD
=======
            client.access_token_login(access_token.str, state_file)
>>>>>>> 13385ee4
        except AnsibleError as e:
            display.error(STATE_FILE_DIR_ERROR.format(e, state_file_dir))
            raise AnsibleError(STATE_FILE_DIR_ERROR.format(e, state_file_dir)) from e

        try:
            try:
                client.auth().login_access_token(access_token.str, state_file)
            except AttributeError:
                display.warning(DEPRECATED_ACCESS_TOKEN_LOGIN_WARNING)
                client.access_token_login(access_token.str, state_file)
        except Exception as e:
            error_message = LOGIN_ACCESS_TOKEN_ERROR.format(e)
            display.error(error_message)
            raise AnsibleError(error_message) from e

        try:
            secret: SecretResponse = client.secrets().get(secret_id)
            secret_data: str = secret.to_dict()["data"][field]
            return [secret_data]
        except Exception as e:
            error_message = SECRET_LOOKUP_ERROR.format(secret_id, e)
            display.error(error_message)
            raise AnsibleLookupError(error_message) from e<|MERGE_RESOLUTION|>--- conflicted
+++ resolved
@@ -388,10 +388,6 @@
             state_dir = create_state_dir(state_file_dir)
             state_file = str(state_dir / access_token.access_token_id)
             display.vv(f"state_file: {state_file}")
-<<<<<<< HEAD
-=======
-            client.access_token_login(access_token.str, state_file)
->>>>>>> 13385ee4
         except AnsibleError as e:
             display.error(STATE_FILE_DIR_ERROR.format(e, state_file_dir))
             raise AnsibleError(STATE_FILE_DIR_ERROR.format(e, state_file_dir)) from e
